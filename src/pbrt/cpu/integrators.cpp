--- conflicted
+++ resolved
@@ -2790,17 +2790,8 @@
     for (int i = 0; i < MaxThreadIndex(); ++i)
         // TODO: size this
         perThreadScratchBuffers.push_back(ScratchBuffer(nPixels * 1024));
-<<<<<<< HEAD
-    const PixelSensor *sensor = camera.GetFilm().GetPixelSensor();
-    auto ToSensorRGB = [&](const SampledSpectrum &L,
-                           const SampledWavelengths &lambda) -> RGB {
-        SampledSpectrum H = L * sensor->ImagingRatio();
-        return sensor->ToCameraRGB(H, lambda);
-    };
-=======
 
     FilmHandle film = camera.GetFilm();
->>>>>>> 5c052cf8
 
     for (int iter = 0; iter < nIterations; ++iter) {
         // Generate SPPM visible points
